--- conflicted
+++ resolved
@@ -1,1259 +1,1216 @@
-# src/app.py
-from __future__ import annotations
-
-import hashlib
-import os
-import random
-import time
-import threading
-import time
-import traceback
-from typing import Any, Dict, List, Optional, Iterable
-import sqlite3
-from pathlib import Path
-
-import tkinter as tk
-from tkinter import ttk, messagebox, filedialog
-
-<<<<<<< HEAD
-import psutil
-try:
-    import pynvml
-    _NVML_OK = True
-except Exception:
-    _NVML_OK = False
-
-import pandas as pd
-=======
-import pandas as pd  # CSV support ADDED
->>>>>>> 07fb60ef
-
-# Storage and pipeline
-from src.storage import sqlite_store
-from src.persistence import state_store
-from src.features.text_preproc import build_document_view, compute_corpus_stats, normalize_text
-from src.learners.base import DocumentView, LearnerConfig
-from src.ensemble.arbiter import ArbiterConfig
-from src.pipelines.near_duplicate import (
-    PipelineConfig,
-    CandidateConfig,
-    BootstrapConfig,
-    SelfLearningConfig,
-    run_intelligent_pipeline,
-)
-# GUI widgets
-from src.gui.widgets.learner_card import LearnerCard
-from src.gui.widgets.arbiter_panel import ArbiterPanel
-from src.gui.widgets.metrics_panel import MetricsPanel
-from src.gui.widgets.trace_viewer import TraceViewer
-from src.gui.widgets.run_history import RunHistory
-
-# Try to import ingestion
-_ingestion_mod = None
-try:
-    from src.pipelines import ingestion as _ingestion_mod
-except Exception:
-    try:
-        import ingestion as _ingestion_mod
-    except Exception:
-        _ingestion_mod = None
-
-
-# small scrollable frame helper
-class VScrollFrame(ttk.Frame):
-    def __init__(self, master, *args, **kwargs):
-        super().__init__(master, *args, **kwargs)
-
-        self.canvas = tk.Canvas(self, borderwidth=0, highlightthickness=0)
-        self.vbar = ttk.Scrollbar(self, orient="vertical", command=self.canvas.yview)
-        self.inner = ttk.Frame(self.canvas)
-
-        self.inner.bind("<Configure>", lambda e: self.canvas.configure(scrollregion=self.canvas.bbox("all")))
-        self._win = self.canvas.create_window((0, 0), window=self.inner, anchor="nw")
-
-        self.canvas.configure(yscrollcommand=self.vbar.set)
-        self.canvas.pack(side="left", fill="both", expand=True)
-        self.vbar.pack(side="right", fill="y")
-
-        # Mouse wheel support
-        self.inner.bind_all("<MouseWheel>", self._on_mousewheel)
-        self.inner.bind_all("<Button-4>", self._on_mousewheel_linux)
-        self.inner.bind_all("<Button-5>", self._on_mousewheel_linux)
-
-        # Resize inner width with frame
-        self.bind("<Configure>", lambda e: self.canvas.itemconfigure(self._win, width=e.width - self.vbar.winfo_width()))
-
-    def _on_mousewheel(self, event):
-        self.canvas.yview_scroll(int(-1 * (event.delta / 120)), "units")
-
-    def _on_mousewheel_linux(self, event):
-        if event.num == 4:
-            self.canvas.yview_scroll(-3, "units")
-        elif event.num == 5:
-            self.canvas.yview_scroll(+3, "units")
-
-
-class App(tk.Tk):
-    # Main window
-    def __init__(self):
-        super().__init__()
-        self.title("Duplicate Finder")
-        self.geometry("1360x900")
-        self.minsize(1200, 760)
-
-        # init databases
-        sqlite_store.init_db()
-        state_store.ensure_state_schema()
-
-        # runtime state
-        self.docs: List[DocumentView] = []
-        self.pipeline_result: Optional[Dict[str, Any]] = None
-        self.running = False
-
-        # timer state
-        self._elapsed_job: Optional[str] = None
-        self._run_start_ts: Optional[float] = None
-
-        # NEW: resource monitor state
-        self._res_job: Optional[str] = None
-        self._proc = psutil.Process(os.getpid())
-
-        self._build_ui()
-        self._refresh_docs_from_db()
-        self._refresh_docs_tab()
-
-    # UI layout
-    def _build_ui(self):
-        nb = ttk.Notebook(self)
-        nb.pack(fill=tk.BOTH, expand=True)
-
-        # Tabs
-        self.tab_mode = ttk.Frame(nb)
-        self.tab_traces = ttk.Frame(nb)
-        self.tab_metrics = ttk.Frame(nb)
-        self.tab_history = ttk.Frame(nb)
-        self.tab_docs = ttk.Frame(nb)
-
-        nb.add(self.tab_mode, text="Run")
-        nb.add(self.tab_traces, text="Decision Traces")
-        nb.add(self.tab_metrics, text="Metrics")
-        nb.add(self.tab_history, text="Run History")
-        nb.add(self.tab_docs, text="Documents")
-
-        # Main tab
-        self._build_mode_tab(self.tab_mode)
-        # Decision Traces tab
-        self.trace_view = TraceViewer(self.tab_traces, text="Decision Traces")
-        self.trace_view.pack(fill=tk.BOTH, expand=True, padx=8, pady=8)
-        # Metrics tab
-        self.metrics_panel = MetricsPanel(self.tab_metrics)
-        self.metrics_panel.pack(fill=tk.BOTH, expand=True, padx=8, pady=8)
-        # History tab
-        self.history = RunHistory(self.tab_history)
-        self.history.pack(fill=tk.BOTH, expand=True, padx=8, pady=8)
-        # Documents tab
-        self._build_docs_tab(self.tab_docs)
-
-    # Main content
-    def _build_mode_tab(self, parent: ttk.Frame):
-        # Toolbar
-        bar = ttk.Frame(parent, padding=8)
-        bar.pack(fill=tk.X)
-
-        # Right side: run controls and files counter
-        controls = ttk.Frame(bar)
-        controls.pack(side=tk.RIGHT)
-
-        # Files counter
-        self.lbl_files = ttk.Label(controls, text="Files: —")
-        self.lbl_files.pack(side=tk.LEFT, padx=(0, 12))
-
-        # Left side: refresh files button
-        ttk.Button(
-            bar,
-            text="Refresh files",
-            command=lambda: [self._refresh_docs_from_db(), self._refresh_docs_tab()],
-        ).pack(side=tk.LEFT, padx=(10, 0))
-
-        self.btn_run = ttk.Button(controls, text="Run", command=self._on_run_clicked)
-        self.btn_run.pack(side=tk.RIGHT)
-
-        main = ttk.PanedWindow(parent, orient=tk.HORIZONTAL)
-        main.pack(fill=tk.BOTH, expand=True, padx=8, pady=(0, 8))
-
-        # LEFT: scrollable frame
-        left_wrap = ttk.Frame(main)
-        right = ttk.Frame(main)
-        main.add(left_wrap, weight=1)
-        main.add(right, weight=1)
-
-        left_scroller = VScrollFrame(left_wrap)
-        left_scroller.pack(fill=tk.BOTH, expand=True)
-        left = left_scroller.inner
-
-        # Profiles row
-        prof = ttk.LabelFrame(left, text="Profile")
-        prof.pack(fill=tk.X, padx=4, pady=(6, 6))
-        ttk.Label(prof, text="Preset:").pack(side=tk.LEFT, padx=(8, 6))
-
-        self.profile_var = tk.StringVar(value="Balanced")
-        cb = ttk.Combobox(prof, textvariable=self.profile_var, width=22, values=[
-            "Balanced",
-            "High Precision",
-            "Recall-Heavy",
-            "Custom",
-        ])
-        cb.pack(side=tk.LEFT)
-        ttk.Button(prof, text="Apply preset", command=self._apply_preset).pack(side=tk.LEFT, padx=(8, 8))
-
-        # Advanced settings toggle
-        toggle_row = ttk.Frame(left)
-        toggle_row.pack(fill=tk.X, padx=4, pady=(0, 6))
-        self.var_show_adv = tk.BooleanVar(value=False)
-        self.btn_toggle_adv = ttk.Checkbutton(
-            toggle_row,
-            text="Advanced settings ▸",
-            variable=self.var_show_adv,
-            command=self._toggle_advanced_section,
-            style="Toolbutton",
-        )
-        self.btn_toggle_adv.pack(side=tk.LEFT, padx=(6, 0))
-
-        # Advanced container
-        self.adv_container = ttk.LabelFrame(left, text="Advanced")
-        # contents of advanced:
-        self.card_sim = LearnerCard(self.adv_container, learner_name="SimHash", kind="simhash", config=LearnerConfig(), collapsed=True)
-        self.card_sim.pack(fill=tk.X, padx=4, pady=(0, 6))
-
-        self.card_min = LearnerCard(self.adv_container, learner_name="MinHash", kind="minhash", config=LearnerConfig(), collapsed=True)
-        self.card_min.pack(fill=tk.X, padx=4, pady=(0, 6))
-
-        self.card_emb = LearnerCard(self.adv_container, learner_name="Embedding", kind="embedding", config=LearnerConfig(), collapsed=True)
-        self.card_emb.pack(fill=tk.X, padx=4, pady=(0, 6))
-
-        self.arbiter_panel = ArbiterPanel(self.adv_container, config=ArbiterConfig(), text="Consensus & Escalation")
-        self.arbiter_panel.pack(fill=tk.X, padx=4, pady=(0, 6))
-
-        misc = ttk.LabelFrame(self.adv_container, text="Self-learning & Candidate Generation")
-        misc.pack(fill=tk.X, padx=4, pady=(0, 12))
-
-        # Self-learning
-        self.var_sl_enable = tk.BooleanVar(value=True)
-        ttk.Checkbutton(misc, text="Enable self-learning", variable=self.var_sl_enable).grid(row=0, column=0, sticky="w", padx=8, pady=4)
-        ttk.Label(misc, text="Epochs").grid(row=0, column=1, sticky="e", padx=(16, 4))
-        self.entry_sl_epochs = ttk.Entry(misc, width=6)
-        self.entry_sl_epochs.insert(0, "2")
-        self.entry_sl_epochs.grid(row=0, column=2, sticky="w", padx=(0, 8), pady=4)
-
-        # Candidate config
-        ttk.Label(misc, text="LSH threshold").grid(row=1, column=0, sticky="e", padx=(8, 4))
-        self.entry_lsh_thr = ttk.Entry(misc, width=6)
-        self.entry_lsh_thr.insert(0, "0.60")
-        self.entry_lsh_thr.grid(row=1, column=1, sticky="w", padx=(0, 8), pady=4)
-
-        ttk.Label(misc, text="Shingle size").grid(row=1, column=2, sticky="e", padx=(8, 4))
-        self.entry_shingle = ttk.Entry(misc, width=6)
-        self.entry_shingle.insert(0, "3")
-        self.entry_shingle.grid(row=1, column=3, sticky="w", padx=(0, 8), pady=4)
-
-        ttk.Label(misc, text="Max cand/doc").grid(row=2, column=0, sticky="e", padx=(8, 4))
-        self.entry_cand_doc = ttk.Entry(misc, width=8)
-        self.entry_cand_doc.insert(0, "2000")
-        self.entry_cand_doc.grid(row=2, column=1, sticky="w", padx=(0, 8), pady=4)
-
-        ttk.Label(misc, text="Max total").grid(row=2, column=2, sticky="e", padx=(8, 4))
-        self.entry_cand_total = ttk.Entry(misc, width=10)
-        self.entry_cand_total.insert(0, "")
-        self.entry_cand_total.grid(row=2, column=3, sticky="w", padx=(0, 8), pady=4)
-
-        for c in range(4):
-            misc.grid_columnconfigure(c, weight=1)
-
-        # RIGHT: run status and quick metrics
-        status = ttk.LabelFrame(right, text="Run status")
-        status.pack(fill=tk.BOTH, expand=True, padx=4, pady=(6, 6))
-
-        self.var_status = tk.StringVar(value="Idle")
-        ttk.Label(status, textvariable=self.var_status).pack(anchor="w", padx=8, pady=(6, 0))
-
-        # elapsed timer
-        timer_row = ttk.Frame(status)
-        timer_row.pack(fill=tk.X, padx=8, pady=(4, 8))
-        ttk.Label(timer_row, text="Elapsed:").pack(side=tk.LEFT)
-        self.var_elapsed = tk.StringVar(value="00:00:00")
-        ttk.Label(timer_row, textvariable=self.var_elapsed).pack(side=tk.LEFT, padx=(6, 0))
-
-        # Live counters
-        counters = ttk.Frame(status)
-        counters.pack(fill=tk.X, padx=8, pady=(0, 8))
-        self.var_cnt_pairs = tk.StringVar(value="Pairs: —")
-        self.var_cnt_exact = tk.StringVar(value="Exact-duplicate: —")
-        self.var_cnt_near  = tk.StringVar(value="Near-duplicate: —")
-        self.var_cnt_unc   = tk.StringVar(value="Uncertain: —")
-        ttk.Label(counters, textvariable=self.var_cnt_pairs).grid(row=0, column=0, sticky="w", padx=(0, 12))
-        ttk.Label(counters, textvariable=self.var_cnt_exact).grid(row=0, column=1, sticky="w", padx=(0, 12))
-        ttk.Label(counters, textvariable=self.var_cnt_near).grid(row=0, column=2, sticky="w", padx=(0, 12))
-        ttk.Label(counters, textvariable=self.var_cnt_unc).grid(row=1, column=0, sticky="w", padx=(0, 12))
-
-        # Summary box
-        self.txt_summary = tk.Text(status, height=16, wrap="word")
-        self.txt_summary.pack(fill=tk.BOTH, expand=True, padx=8, pady=(0, 8))
-        self.txt_summary.configure(state="disabled")
-
-        # Resource usage (toggle and panel)
-        res_toggle_row = ttk.Frame(status)
-        res_toggle_row.pack(fill=tk.X, padx=8, pady=(4, 0))
-        self.var_show_res = tk.BooleanVar(value=True)
-        self.btn_toggle_res = ttk.Checkbutton(
-            res_toggle_row,
-            text="Resource usage ▾",
-            variable=self.var_show_res,
-            command=self._toggle_resource_section,
-            style="Toolbutton",
-        )
-        self.btn_toggle_res.pack(side=tk.LEFT)
-
-        self.res_container = ttk.LabelFrame(status, text="Resource usage")
-
-        self.var_res_cpu = tk.StringVar(value="")
-        self.var_res_mem = tk.StringVar(value="")
-        self.var_res_io  = tk.StringVar(value="")
-        self.var_res_gpu = tk.StringVar(value="")
-
-        ttk.Label(self.res_container, textvariable=self.var_res_cpu).pack(anchor="w", padx=8, pady=(6, 0))
-        ttk.Label(self.res_container, textvariable=self.var_res_mem).pack(anchor="w", padx=8, pady=(2, 0))
-        ttk.Label(self.res_container, textvariable=self.var_res_io).pack(anchor="w", padx=8, pady=(2, 6))
-        if _NVML_OK:
-            ttk.Label(self.res_container, textvariable=self.var_res_gpu).pack(anchor="w", padx=8, pady=(0, 8))
-
-        # show by default
-        self.res_container.pack(fill=tk.X, padx=8, pady=(0, 8))
-
-    def _toggle_advanced_section(self):
-        show = bool(self.var_show_adv.get())
-        self.btn_toggle_adv.configure(text="Advanced settings ▾" if show else "Advanced settings ▸")
-        try:
-            if show:
-                self.adv_container.pack(fill=tk.X, padx=4, pady=(0, 8))
-            else:
-                self.adv_container.pack_forget()
-        except Exception:
-            pass
-
-    # toggle for resource usage panel
-    def _toggle_resource_section(self):
-        show = bool(self.var_show_res.get())
-        self.btn_toggle_res.configure(text="Resource usage ▾" if show else "Resource usage ▸")
-        try:
-            if show:
-                self.res_container.pack(fill=tk.X, padx=8, pady=(0, 8), after=self.txt_summary)
-            else:
-                self.res_container.pack_forget()
-        except Exception:
-            pass
-
-    # Documents tab
-    def _build_docs_tab(self, parent: ttk.Frame):
-        top = ttk.Frame(parent, padding=8)
-        top.pack(fill=tk.X)
-
-        ttk.Button(top, text="Add Files…", command=self._on_add_files).pack(side=tk.LEFT)
-        ttk.Button(top, text="Add Folder…", command=self._on_add_folder).pack(side=tk.LEFT, padx=(6, 0))
-        ttk.Button(top, text="Delete Selected", command=self._on_delete_selected_docs).pack(side=tk.LEFT, padx=(6, 0))
-        ttk.Button(top, text="Refresh", command=self._refresh_docs_tab).pack(side=tk.RIGHT)
-
-        self.lbl_doc_count = ttk.Label(top, text="— files")
-        self.lbl_doc_count.pack(side=tk.RIGHT, padx=(0, 12))
-
-        # Table
-        table_frame = ttk.Frame(parent, padding=(8, 0, 8, 8))
-        table_frame.pack(fill=tk.BOTH, expand=True)
-
-        cols = ("doc_id", "filename", "language", "filesize", "filepath")
-        self.docs_tree = ttk.Treeview(table_frame, columns=cols, show="headings", height=18)
-        self.docs_tree.heading("doc_id", text="Doc ID")
-        self.docs_tree.heading("filename", text="Filename")
-        self.docs_tree.heading("language", text="Lang")
-        self.docs_tree.heading("filesize", text="Size (KB)")
-        self.docs_tree.heading("filepath", text="Path")
-
-        self.docs_tree.column("doc_id", width=420, anchor="w")
-        self.docs_tree.column("filename", width=220, anchor="w")
-        self.docs_tree.column("language", width=80, anchor="center")
-        self.docs_tree.column("filesize", width=100, anchor="e")
-        self.docs_tree.column("filepath", width=420, anchor="w")
-
-        vsb = ttk.Scrollbar(table_frame, orient="vertical", command=self.docs_tree.yview)
-        self.docs_tree.configure(yscrollcommand=vsb.set)
-        self.docs_tree.pack(side=tk.LEFT, fill=tk.BOTH, expand=True)
-        vsb.pack(side=tk.LEFT, fill=tk.Y)
-
-        # Status bar
-        self.doc_status = ttk.Label(parent, text="", anchor="w")
-        self.doc_status.pack(fill=tk.X, padx=8, pady=(0, 8))
-
-    # Load docs from DB
-    def _refresh_docs_from_db(self):
-        pairs = sqlite_store.get_docs_text(include_dirty=False)
-        self.docs = [
-            build_document_view(doc_id=did, text=(txt or ""), language=None, meta={})
-            for (did, txt) in pairs
-            if (txt or "").strip()
-        ]
-
-<<<<<<< HEAD
-    # CSV ingestion
-    def _on_add_csv(self):
-=======
-    # CSV ingestion ADDED
-    def _on_add_csv(self):  # CSV SUPPORT ADDED
->>>>>>> 07fb60ef
-        file_path = filedialog.askopenfilename(title="Select CSV file", filetypes=[("CSV Files", "*.csv")])
-        if not file_path:
-            return
-        df = pd.read_csv(file_path)
-        text_col = "text"
-        id_col = "id" if "id" in df.columns else None
-        docs = []
-        for i, row in df.iterrows():
-            doc_id = str(row[id_col]) if id_col else str(i)
-            text = row[text_col]
-            if not text or not str(text).strip():
-                continue
-            docs.append(build_document_view(doc_id=doc_id, text=normalize_text(str(text)), language=None, meta={}))
-        self.docs = docs
-        self.lbl_docs.configure(text=f"Docs: {len(self.docs)}")
-<<<<<<< HEAD
-        self._csv_loaded = True
-        self._refresh_docs_tab()
-
-
-=======
-        self._csv_loaded = True  # flag to skip DB refresh
-        self._refresh_docs_tab()
-
->>>>>>> 07fb60ef
-    # Fill docs tab table
-    def _refresh_docs_tab(self):
-    # clear existing
-        for iid in self.docs_tree.get_children():
-            self.docs_tree.delete(iid)
-
-        if getattr(self, "_csv_loaded", False):
-            # show CSV docs
-            for d in self.docs:
-                self.docs_tree.insert(
-                    "", tk.END,
-                    values=(d.doc_id, f"csv_row_{d.doc_id}", "—", len(d.text) // 1024, "CSV import")
-                )
-            self.lbl_doc_count.configure(text=f"{len(self.docs)} rows from CSV")
-        else:
-            # fall back to DB
-            try:
-                rows = sqlite_store.get_all_document_files()
-            except Exception as e:
-                messagebox.showerror("DB error", str(e))
-                return
-
-            for r in rows:
-                doc_id = r.get("doc_id", "")
-                lang = r.get("language") or "—"
-                size_kb = int((r.get("filesize") or 0) / 1024)
-                fname = r.get("filename") or "—"
-                fpath = r.get("filepath") or ""
-                self.docs_tree.insert("", tk.END, values=(doc_id, fname, lang, size_kb, fpath))
-
-            unique_docs = len({r.get("doc_id") for r in rows})
-            total_files = len(rows)
-            self.lbl_doc_count.configure(text=f"{total_files} files across {unique_docs} docs")
-            self.lbl_files.configure(text=f"Files: {total_files}")
-
-            self._refresh_docs_from_db()
-<<<<<<< HEAD
-=======
-
->>>>>>> 07fb60ef
-
-    # helper: map doc_id -> filename (for trace labels)
-    def _doc_labels_from_db(self) -> Dict[str, str]:
-        labels: Dict[str, str] = {}
-        try:
-            rows = sqlite_store.get_all_document_files()
-        except Exception:
-            return labels
-        for r in rows:
-            did = r.get("doc_id")
-            name = r.get("filename") or os.path.basename(r.get("filepath") or "") or None
-            if did and name and did not in labels:
-                labels[did] = name
-        return labels
-
-    # helper: try to pull calibrated thresholds from result
-    def _thresholds_from_result(self, res: Dict[str, Any]) -> Dict[str, float]:
-        out: Dict[str, float] = {}
-        candidates = []
-        for k in ("calibration_snapshot", "calibration", "learner_states", "learners"):
-            snap = res.get(k)
-            if isinstance(snap, dict):
-                candidates.append(snap)
-        for snap in candidates:
-            for name, info in snap.items():
-                if isinstance(info, dict):
-                    thr = (
-                        info.get("threshold")
-                        or (info.get("calibration") or {}).get("threshold")
-                        or info.get("thr")
-                    )
-                    if thr is not None:
-                        out[name.lower()] = float(thr)
-        return out
-
-    def _on_run_clicked(self):
-        if self.running:
-            return
-        if len(self.docs) < 2:
-            messagebox.showinfo("No data", "Need at least 2 normalized docs in DB. Ingest files first (Documents tab).")
-            return
-
-        # Build pipeline config from UI
-        try:
-            pconfig = self._make_pipeline_config()
-        except Exception as e:
-            messagebox.showerror("Config error", str(e))
-            return
-
-        # Background thread to avoid freezing UI
-        self.running = True
-        self.btn_run.configure(state=tk.DISABLED)
-        self.var_status.set("Starting…")
-        self._reset_counters()
-        self._start_timer()
-        # start resource monitor
-        self._start_resource_monitor()
-
-        def worker():
-            err = None
-            result = None
-            try:
-                _ = compute_corpus_stats(self.docs)
-
-                def ui_progress(done: int, total: int, phase: str):
-                    pct = (done / total * 100.0) if total else 0.0
-                    self.after(0, lambda: self.var_status.set(f"{phase}… {done}/{total} ({pct:.1f}%)"))
-
-                result = run_intelligent_pipeline(
-                    self.docs,
-                    config=pconfig,
-                    run_notes=self.profile_var.get(),
-                    progress_cb=ui_progress,
-                )
-            except Exception as ex:
-                err = ex
-            finally:
-                self.after(0, lambda: self._finish_run(result, err))
-
-        threading.Thread(target=worker, daemon=True).start()
-
-    # Finish run on main thread
-    def _finish_run(self, result: Optional[Dict[str, Any]], err: Optional[BaseException]):
-        self.running = False
-        self.btn_run.configure(state=tk.NORMAL)
-        self._stop_timer()
-        # stop resource monitor
-        self._stop_resource_monitor()
-
-        if err is not None:
-            self.var_status.set("Error")
-            messagebox.showerror("Pipeline failed", f"{err}\n\n{traceback.format_exc()}")
-            return
-
-        self.pipeline_result = result or {}
-        self.var_status.set("Completed")
-
-        # Update summary and counters
-        self._render_summary(self.pipeline_result)
-        self._update_counters_from_result(self.pipeline_result)
-
-        # Decision Traces with filenames
-        traces = self.pipeline_result.get("traces") or []
-        self.trace_view.set_traces(traces, doc_labels=self._doc_labels_from_db())
-
-        # MetricsPanel
-        raw_snap = self.pipeline_result.get("metrics_snapshot") or {}
-        run_summary = (self.pipeline_result.get("run_summary") or raw_snap.get("run") or {})
-
-        if "escalations_pct" in run_summary and "escalations_rate" not in run_summary:
-            run_summary = dict(run_summary)
-            run_summary["escalations_rate"] = run_summary["escalations_pct"]
-
-        per_learner = raw_snap.get("per_learner", {})
-        snap_norm = {
-            "per_learner": per_learner,
-            "run": run_summary,
-            "clusters": raw_snap.get("clusters", []),
-            "charts": raw_snap.get("charts", {}),
-            "thresholds": raw_snap.get("thresholds", {}),
-            "consensus": raw_snap.get("consensus", {}),
-            "escalations": raw_snap.get("escalations", {}),
-        }
-        self.metrics_panel.update_metrics(run_summary=run_summary, snapshot=snap_norm, doc_labels=self._doc_labels_from_db())
-
-        # push numbers into learner cards header KPIs
-        thresholds = self._thresholds_from_result(self.pipeline_result)
-
-        def _num(x):
-            try:
-                return float(x)
-            except Exception:
-                return None
-
-        # simhash
-        sim_cfg = self.card_sim.get_config()
-        sim_brier = _num((per_learner.get("simhash") or {}).get("brier"))
-        self.card_sim.set_header_metrics(
-            est_precision=sim_cfg.target_precision,
-            threshold=thresholds.get("simhash"),
-            brier=sim_brier,
-            target_precision=sim_cfg.target_precision,
-        )
-
-        # minhash
-        min_cfg = self.card_min.get_config()
-        min_brier = _num((per_learner.get("minhash") or {}).get("brier"))
-        self.card_min.set_header_metrics(
-            est_precision=min_cfg.target_precision,
-            threshold=thresholds.get("minhash"),
-            brier=min_brier,
-            target_precision=min_cfg.target_precision,
-        )
-
-        # embedding
-        emb_cfg = self.card_emb.get_config()
-        emb_brier = _num((per_learner.get("embedding") or {}).get("brier"))
-        emb_thr = thresholds.get("embedding")
-        if emb_thr is None:
-            try:
-                emb_thr = float(emb_cfg.extras.get("cosine_threshold"))
-            except Exception:
-                emb_thr = None
-        self.card_emb.set_header_metrics(
-            est_precision=emb_cfg.target_precision,
-            threshold=emb_thr,
-            brier=emb_brier,
-            target_precision=emb_cfg.target_precision,
-        )
-
-        # Refresh history tab
-        try:
-            self.history.refresh()
-        except Exception:
-            pass
-
-        messagebox.showinfo("Done", f"Scored pairs: {self.pipeline_result.get('pairs_scored', 0)}")
-
-    # Summary text block
-    def _render_summary(self, res: Dict[str, Any]):
-        lines = []
-        lines.append(f"Run ID: {res.get('run_id', '—')}")
-        rs = res.get("run_summary") or {}
-
-        # Prefer deriving exact/near from traces to avoid mismatches
-        traces = res.get("traces") or []
-        ex_calc = 0
-        nr_calc = 0
-        if traces:
-            for tr in traces:
-                try:
-                    t = tr.as_dict() if hasattr(tr, "as_dict") else tr
-                    if (t.get('final_label') or '').upper() == 'DUPLICATE':
-                        if (t.get('dup_kind') or '').upper() == 'EXACT':
-                            ex_calc += 1
-                        else:
-                            nr_calc += 1
-                except Exception:
-                    pass
-            ex = ex_calc
-            nr = nr_calc
-        else:
-            ex = rs.get('exact_duplicates', 0)
-            nr = rs.get('near_duplicates', 0)
-
-        # Pairs
-        pairs = rs.get('pairs_scored') or rs.get('total_pairs') or rs.get('pairs') or '—'
-        lines.append(f"Pairs: {pairs}")
-        lines.append(f"Exact-duplicate: {ex}")
-        lines.append(f"Near-duplicate: {nr}")
-        try:
-            lines.append(f"Duplicates (total): {int(ex) + int(nr)}")
-        except Exception:
-            pass
-
-        lines.append(f"Uncertain: {rs.get('uncertain', '—')}")
-        cr = rs.get("consensus_rate")
-        er = rs.get("escalations_rate") or rs.get("escalations_pct")
-        if isinstance(cr, (int, float)):
-            lines.append(f"Consensus rate: {cr * 100:.1f}%")
-        if isinstance(er, (int, float)):
-            lines.append(f"Escalations: {er * 100:.1f}%")
-
-        clusters = res.get("clusters") or []
-        if clusters:
-            lines.append(f"Clusters: {len(clusters)}")
-            top = min(5, len(clusters))
-            for i in range(top):
-                lines.append(f"  - Cluster {i+1}: {len(clusters[i])} docs")
-
-        self.txt_summary.configure(state="normal")
-        self.txt_summary.delete("1.0", tk.END)
-        self.txt_summary.insert("1.0", "\n".join(lines))
-        self.txt_summary.configure(state="disabled")
-
-    # Build PipelineConfig from UI
-    def _make_pipeline_config(self) -> PipelineConfig:
-        # Learners
-        cfg_sim = self.card_sim.get_config()
-        cfg_min = self.card_min.get_config()
-        cfg_emb = self.card_emb.get_config()
-
-        # Arbiter
-        cfg_arb = self.arbiter_panel.get_config()
-
-        # Candidates
-        try:
-            lsh_thr = float(self.entry_lsh_thr.get() or "0.6")
-        except Exception:
-            lsh_thr = 0.6
-        try:
-            shingle = int(self.entry_shingle.get() or "3")
-        except Exception:
-            shingle = 3
-        try:
-            per_doc = int(self.entry_cand_doc.get() or "2000")
-        except Exception:
-            per_doc = 2000
-        try:
-            total = int(self.entry_cand_total.get()) if (self.entry_cand_total.get() or "").strip() else None
-        except Exception:
-            total = None
-
-        cfg_cand = CandidateConfig(
-            use_lsh=True,
-            shingle_size=shingle,
-            num_perm=64,
-            lsh_threshold=lsh_thr,
-            max_candidates_per_doc=per_doc,
-            max_total_candidates=total,
-        )
-
-        # Bootstrap and self-learning
-        cfg_boot = BootstrapConfig(max_pos_pairs=50_000, max_neg_pairs=50_000)
-        try:
-            epochs = int(self.entry_sl_epochs.get() or "2")
-        except Exception:
-            epochs = 2
-        cfg_sl = SelfLearningConfig(enabled=bool(self.var_sl_enable.get()), epochs=epochs)
-
-        return PipelineConfig(
-            simhash=cfg_sim,
-            minhash=cfg_min,
-            embedding=cfg_emb,
-            arbiter=cfg_arb,
-            candidates=cfg_cand,
-            bootstrap=cfg_boot,
-            self_learning=cfg_sl,
-            persist=True,
-        )
-
-    def _apply_preset(self):
-        preset = (self.profile_var.get() or "Balanced").lower()
-
-        # Update learners
-        sim_cfg = self.card_sim.get_config()
-        min_cfg = self.card_min.get_config()
-        emb_cfg = self.card_emb.get_config()
-
-        # Update arbiter
-        arb_cfg = self.arbiter_panel.get_config()
-
-        if preset.startswith("balanced"):
-            target = 0.98
-            gray = 0.05
-            epochs = "2"
-        elif preset.startswith("high"):
-            target = 0.995
-            gray = 0.04
-            epochs = "1"
-        elif preset.startswith("recall"):
-            target = 0.95
-            gray = 0.06
-            epochs = "3"
-        else:
-            return
-
-        sim_cfg.target_precision = target
-        min_cfg.target_precision = target
-        emb_cfg.target_precision = target
-        arb_cfg.gray_zone_margin = gray
-
-        self.card_sim.set_config(sim_cfg)
-        self.card_min.set_config(min_cfg)
-        self.card_emb.set_config(emb_cfg)
-        self.arbiter_panel.set_config(arb_cfg)
-
-        self.entry_sl_epochs.delete(0, tk.END)
-        self.entry_sl_epochs.insert(0, epochs)
-
-    # Documents tab actions
-    def _on_add_files(self):
-        if _ingestion_mod is None:
-            messagebox.showerror("Missing ingestion", "ingestion.py not found.")
-            return
-        paths = filedialog.askopenfilenames(
-            title="Select files",
-            filetypes=[("Documents", "*.pdf *.docx *.txt"), ("All files", "*.*")]
-        )
-        if not paths:
-            return
-        self._ingest_paths(list(paths))
-
-    def _on_add_folder(self):
-        if _ingestion_mod is None:
-            messagebox.showerror("Missing ingestion", "ingestion.py not found.")
-            return
-        folder = filedialog.askdirectory(title="Select folder")
-        if not folder:
-            return
-        exts = {".pdf", ".docx", ".txt"}
-        paths: List[str] = []
-        for root, _, files in os.walk(folder):
-            for f in files:
-                if os.path.splitext(f)[1].lower() in exts:
-                    paths.append(os.path.join(root, f))
-        if not paths:
-            messagebox.showinfo("No supported files", "No .pdf / .docx / .txt found.")
-            return
-        self._ingest_paths(paths)
-
-    def _on_delete_selected_docs(self):
-        selected = [self.docs_tree.item(iid, "values")[0] for iid in self.docs_tree.selection()]
-        if not selected:
-            return
-        if not messagebox.askyesno("Delete documents", f"Delete {len(selected)} documents from DB?"):
-            return
-        try:
-            sqlite_store.delete_documents(selected)
-            self._refresh_docs_tab()
-        except Exception as e:
-            messagebox.showerror("Delete failed", str(e))
-
-    """def _ingest_paths(self, paths: Iterable[str]):
-        ps = list(paths)
-        self.doc_status = getattr(self, "doc_status", None)
-        if self.doc_status:
-            self.doc_status.configure(text=f"Ingesting {len(ps)} files…")
-            self.update_idletasks()
-
-        def worker(plist: List[str]):
-            ok = 0
-            fail = 0
-            for p in plist:
-                try:
-                    self._ingest_file(p)
-                    ok += 1
-                    if self.doc_status:
-                        self.after(0, lambda o=ok, f=fail: self.doc_status.configure(text=f"Ingesting… ok={o} fail={f}"))
-                except Exception:
-                    fail += 1
-                    if self.doc_status:
-                        self.after(0, lambda o=ok, f=fail: self.doc_status.configure(text=f"Ingesting… ok={o} fail={f}"))
-            if self.doc_status:
-                self.after(0, lambda: [self._refresh_docs_tab(),
-                                       self.doc_status.configure(text=f"Done. ok={ok}, fail={fail}")])
-
-        threading.Thread(target=worker, args=(ps,), daemon=True).start()
-
-    def _ingest_file(self, path: str):
-        data = _ingestion_mod.extract_document(path)
-        raw_text = data.get("raw_text") or ""
-        meta = data.get("metadata") or {}
-
-        # make one document per file-version
-        import hashlib, os
-        abs_path = os.path.abspath(path)
-        try:
-            mtime_ns = os.stat(path).st_mtime_ns
-        except Exception:
-            mtime_ns = 0
-
-        doc_id = hashlib.sha1(f"{abs_path}|{mtime_ns}".encode("utf-8", errors="ignore")).hexdigest()
-
-        norm = normalize_text(raw_text)
-
-        # write to DB
-        sqlite_store.upsert_document(
-            doc_id=doc_id,
-            raw_text=raw_text,
-            normalized_text=norm,
-            meta={
-                "language": meta.get("language"),
-                "filesize": meta.get("filesize") or 0,
-            },
-        )
-
-        # file mapping
-        sqlite_store.add_file_mapping(doc_id, path, mtime_ns)
-<<<<<<< HEAD
-"""
-=======
-    """
-
->>>>>>> 07fb60ef
-    def _ingest_paths(self, paths: Iterable[str]):
-        ps = list(paths)
-        if self.doc_status:
-            self.doc_status.configure(text=f"Ingesting {len(ps)} files…")
-            self.update_idletasks()
-
-        def worker(plist: List[str]):
-            docs_batch = []
-            mappings_batch = []
-            ok = 0
-            fail = 0
-
-            for p in plist:
-                try:
-                    doc_entry, mapping_entry = self._ingest_file(p, return_batch=True)
-                    if doc_entry and mapping_entry:
-                        docs_batch.append(doc_entry)
-                        mappings_batch.append(mapping_entry)
-                    ok += 1
-                    if self.doc_status:
-                        self.after(0, lambda o=ok, f=fail: self.doc_status.configure(text=f"Ingesting… ok={o} fail={f}"))
-                except Exception:
-                    fail += 1
-                    if self.doc_status:
-                        self.after(0, lambda o=ok, f=fail: self.doc_status.configure(text=f"Ingesting… ok={o} fail={f}"))
-
-            # Batch insert at the end
-            if docs_batch:
-                sqlite_store.batch_upsert_documents(docs_batch)
-            if mappings_batch:
-                sqlite_store.batch_add_file_mappings(mappings_batch)
-
-            if self.doc_status:
-                self.after(0, lambda: [self._refresh_docs_tab(),
-                                    self.doc_status.configure(text=f"Done. ok={ok}, fail={fail}")])
-
-        threading.Thread(target=worker, args=(ps,), daemon=True).start()
-
-
-    def _ingest_file(self, path: str, return_batch: bool = False):
-        data = _ingestion_mod.extract_document(path)
-        raw_text = data.get("raw_text") or ""
-        meta = data.get("metadata") or {}
-
-        abs_path = os.path.abspath(path)
-        try:
-            mtime_ns = os.stat(path).st_mtime_ns
-        except Exception:
-            mtime_ns = 0
-
-        doc_id = hashlib.sha1(f"{abs_path}|{mtime_ns}".encode("utf-8", errors="ignore")).hexdigest()
-        norm = normalize_text(raw_text)
-
-        if return_batch:
-            # Return tuples for batch insertion
-            doc_entry = (doc_id, raw_text, norm, str({
-                "language": meta.get("language"),
-                "filesize": meta.get("filesize") or 0
-            }))
-            mapping_entry = (doc_id, abs_path, mtime_ns)
-            return doc_entry, mapping_entry
-
-        # legacy behavior: single insert
-        sqlite_store.upsert_document(
-            doc_id=doc_id,
-            raw_text=raw_text,
-            normalized_text=norm,
-            meta={
-                "language": meta.get("language"),
-                "filesize": meta.get("filesize") or 0,
-            },
-        )
-        sqlite_store.add_file_mapping(doc_id, abs_path, mtime_ns)
-
-
-    # helpers: counters and timer
-
-    def _reset_counters(self):
-        self.var_cnt_pairs.set("Pairs: —")
-        self.var_cnt_exact.set("Exact-duplicate: —")
-        self.var_cnt_near.set("Near-duplicate: —")
-        self.var_cnt_unc.set("Uncertain: —")
-
-    def _update_counters_from_result(self, res: Dict[str, Any]):
-        rs = res.get("run_summary") or {}
-        pairs = rs.get('pairs_scored') or rs.get('total_pairs') or rs.get('pairs')
-        if pairs is not None:
-            self.var_cnt_pairs.set(f"Pairs: {pairs}")
-
-        exact = rs.get('exact_duplicates')
-        near  = rs.get('near_duplicates')
-        if exact is None or near is None:
-            exact = 0 if exact is None else exact
-            near  = 0 if near  is None else near
-            traces = res.get("traces") or []
-            for tr in traces:
-                try:
-                    t = tr.as_dict() if hasattr(tr, "as_dict") else tr
-                    fl = (t.get("final_label") or "").upper()
-                    dk = (t.get("dup_kind") or "").upper()
-                    if fl == "DUPLICATE":
-                        if dk == "EXACT":
-                            exact += 1
-                        else:
-                            near += 1
-                except Exception:
-                    pass
-
-        self.var_cnt_exact.set(f"Exact-duplicate: {exact}")
-        self.var_cnt_near.set(f"Near-duplicate: {near}")
-
-        uc = rs.get('uncertain')
-        if uc is not None:
-            self.var_cnt_unc.set(f"Uncertain: {uc}")
-
-    def _start_timer(self):
-        self._run_start_ts = time.time()
-        self._tick_timer()
-
-    def _stop_timer(self):
-        if self._elapsed_job:
-            try:
-                self.after_cancel(self._elapsed_job)
-            except Exception:
-                pass
-        self._elapsed_job = None
-        if self._run_start_ts is not None:
-            elapsed = int(time.time() - self._run_start_ts)
-            self.var_elapsed.set(self._fmt_hms(elapsed))
-        self._run_start_ts = None
-
-    def _tick_timer(self):
-        if self._run_start_ts is None:
-            return
-        elapsed = int(time.time() - self._run_start_ts)
-        self.var_elapsed.set(self._fmt_hms(elapsed))
-        self._elapsed_job = self.after(1000, self._tick_timer)
-
-    @staticmethod
-    def _fmt_hms(seconds: int) -> str:
-        h = seconds // 3600
-        m = (seconds % 3600) // 60
-        s = seconds % 60
-        return f"{h:02d}:{m:02d}:{s:02d}"
-
-    # Resource monitor
-    def _start_resource_monitor(self):
-        try:
-            psutil.cpu_percent(interval=None)
-            self._proc.cpu_percent(interval=None)
-        except Exception:
-            pass
-        self._poll_resources()
-
-    def _stop_resource_monitor(self):
-        if self._res_job:
-            try:
-                self.after_cancel(self._res_job)
-            except Exception:
-                pass
-        self._res_job = None
-
-    @staticmethod
-    def _fmt_bytes(n: int) -> str:
-        try:
-            n = float(n)
-        except Exception:
-            return f"{n}"
-        for unit in ("B", "KiB", "MiB", "GiB", "TiB"):
-            if n < 1024 or unit == "TiB":
-                return f"{n:.1f} {unit}" if unit != "B" else f"{int(n)} {unit}"
-            n /= 1024.0
-
-    def _gpu_summary_text(self) -> Optional[str]:
-        if not _NVML_OK:
-            return None
-        try:
-            pynvml.nvmlInit()
-            cnt = pynvml.nvmlDeviceGetCount()
-            if cnt == 0:
-                pynvml.nvmlShutdown()
-                return None
-            parts = []
-            for i in range(cnt):
-                h = pynvml.nvmlDeviceGetHandleByIndex(i)
-                util = pynvml.nvmlDeviceGetUtilizationRates(h)
-                mem = pynvml.nvmlDeviceGetMemoryInfo(h)
-                used = mem.used / (1024**3)
-                total = mem.total / (1024**3)
-                try:
-                    name = pynvml.nvmlDeviceGetName(h).decode("utf-8", errors="ignore")
-                except Exception:
-                    name = f"GPU{i}"
-                parts.append(f"{name}: {util.gpu}% · VRAM {used:.1f}/{total:.1f} GiB")
-            pynvml.nvmlShutdown()
-            return " | ".join(parts) if parts else None
-        except Exception:
-            try:
-                pynvml.nvmlShutdown()
-            except Exception:
-                pass
-            return None
-
-    def _poll_resources(self):
-        try:
-            with self._proc.oneshot():
-                # psutil returns process CPU % on a single core scale
-                raw_proc = self._proc.cpu_percent(interval=None)
-                cores = psutil.cpu_count(logical=True) or 1
-                norm = raw_proc / float(cores)  # normalize
-
-                mem_info = self._proc.memory_full_info()
-                rss = mem_info.rss
-                total_ram = psutil.virtual_memory().total
-                mem_percent = (rss / total_ram * 100.0) if total_ram else 0.0
-
-                open_files_cnt = len(self._proc.open_files())
-                threads_cnt = self._proc.num_threads()
-
-            # Update labels
-            self.var_res_cpu.set(f"App CPU: {norm:.1f}% of system  (raw {raw_proc:.1f}%)")
-            self.var_res_mem.set(f"App RAM: {self._fmt_bytes(rss)}  ({mem_percent:.1f}%)")
-            self.var_res_io.set(f"Open files: {open_files_cnt}   Threads: {threads_cnt}")
-
-            # GPU only if available
-            if _NVML_OK:
-                gtxt = self._gpu_summary_text()
-                if gtxt:
-                    self.var_res_gpu.set(f"GPU: {gtxt}")
-                else:
-                    self.var_res_gpu.set("")
-
-        except Exception:
-            pass
-        finally:
-            self._res_job = self.after(1000, self._poll_resources)
-
-
-def main():
-    App().mainloop()
-
-# import first 500 rows from a CSV file with text column field only, can be modified to try higher number of rows
-def import_rows_from_csv(csv_path="dataset/True.csv"):
-    try:
-        df = pd.read_csv(csv_path)
-    except Exception as e:
-        print(f"Error reading CSV: {e}")
-        return
-
-    if "text" not in df.columns:
-        print("❌ CSV must have a 'text' column.")
-        print(f"Found columns: {df.columns.tolist()}")
-        return
-
-    # 1️⃣ Sample 1500 random rows
-    if len(df) < 1500:
-        print(f"⚠️ CSV has only {len(df)} rows, sampling all available.")
-        sampled_df = df.copy()
-    else:
-        sampled_df = df.sample(n=1500, random_state=random.randint(0, 9999))
-
-    # 2️⃣ Duplicate 500 random rows from those 1500
-    duplicates = sampled_df.sample(n=500, replace=False, random_state=random.randint(0, 9999))
-    combined_df = pd.concat([sampled_df, duplicates], ignore_index=True).sample(frac=1).reset_index(drop=True)
-
-    sqlite_store.init_db()  # ensure DB schema exists
-
-    fake_path = os.path.abspath(csv_path)
-    for i, row in combined_df.iterrows():
-        text = str(row.get("text", "")).strip()
-        if not text:
-            continue
-
-        doc_id = hashlib.sha1(f"csv_row_{i}_{time.time_ns()}".encode()).hexdigest()
-        norm = normalize_text(text)
-
-        meta = {
-            "language": "en",
-            "filesize": len(text.encode("utf-8")),  # accurate file size in bytes
-        }
-
-        sqlite_store.upsert_document(
-            doc_id=doc_id,
-            raw_text=text,
-            normalized_text=norm,
-            meta=meta,
-        )
-
-        mtime_ns = time.time_ns()
-        sqlite_store.add_file_mapping(doc_id, fake_path, mtime_ns)
-
-    print("✅ Imported 2000 CSV rows into database.")
-
-
-# import first 500 rows from a CSV file with text column field only
-def import_rows_from_csv(csv_path="dataset/True.csv"):
-    try:
-        df = pd.read_csv(csv_path)
-    except Exception as e:
-        print(f"Error reading CSV: {e}")
-        return
-
-    if "text" not in df.columns:
-        print("CSV must have a 'text' column.")
-        print(f"Found columns: {df.columns.tolist()}")
-        return
-
-    # Sample 1500 random rows
-    if len(df) < 1500:
-        print(f"⚠️ CSV has only {len(df)} rows, sampling all available.")
-        sampled_df = df.copy()
-    else:
-        sampled_df = df.sample(n=1500, random_state=random.randint(0, 9999))
-
-    duplicates = sampled_df.sample(n=500, replace=False, random_state=random.randint(0, 9999))
-    combined_df = pd.concat([sampled_df, duplicates], ignore_index=True).sample(frac=1).reset_index(drop=True)
-
-    sqlite_store.init_db()
-
-    fake_path = os.path.abspath(csv_path)
-    for i, row in combined_df.iterrows():
-        text = str(row.get("text", "")).strip()
-        if not text:
-            continue
-
-        doc_id = hashlib.sha1(f"csv_row_{i}_{time.time_ns()}".encode()).hexdigest()
-        norm = normalize_text(text)
-
-        meta = {
-            "language": "en",
-            "filesize": len(text.encode("utf-8")),
-        }
-
-        sqlite_store.upsert_document(
-            doc_id=doc_id,
-            raw_text=text,
-            normalized_text=norm,
-            meta=meta,
-        )
-
-        mtime_ns = time.time_ns()
-        sqlite_store.add_file_mapping(doc_id, fake_path, mtime_ns)
-
-    print("Imported 2000 CSV rows into database.")
-
-if __name__ == "__main__":
-    # Comment out the below function as needed to insert more data from CSV
-    # import_rows_from_csv() 
-    main()
+# src/app.py
+from __future__ import annotations
+
+import hashlib
+import os
+import random
+import time
+import threading
+import time
+import traceback
+from typing import Any, Dict, List, Optional, Iterable
+import sqlite3
+from pathlib import Path
+
+import tkinter as tk
+from tkinter import ttk, messagebox, filedialog
+
+import psutil
+try:
+    import pynvml
+    _NVML_OK = True
+except Exception:
+    _NVML_OK = False
+
+import pandas as pd
+
+# Storage and pipeline
+from src.storage import sqlite_store
+from src.persistence import state_store
+from src.features.text_preproc import build_document_view, compute_corpus_stats, normalize_text
+from src.learners.base import DocumentView, LearnerConfig
+from src.ensemble.arbiter import ArbiterConfig
+from src.pipelines.near_duplicate import (
+    PipelineConfig,
+    CandidateConfig,
+    BootstrapConfig,
+    SelfLearningConfig,
+    run_intelligent_pipeline,
+)
+# GUI widgets
+from src.gui.widgets.learner_card import LearnerCard
+from src.gui.widgets.arbiter_panel import ArbiterPanel
+from src.gui.widgets.metrics_panel import MetricsPanel
+from src.gui.widgets.trace_viewer import TraceViewer
+from src.gui.widgets.run_history import RunHistory
+
+# Try to import ingestion
+_ingestion_mod = None
+try:
+    from src.pipelines import ingestion as _ingestion_mod
+except Exception:
+    try:
+        import ingestion as _ingestion_mod
+    except Exception:
+        _ingestion_mod = None
+
+
+# small scrollable frame helper
+class VScrollFrame(ttk.Frame):
+    def __init__(self, master, *args, **kwargs):
+        super().__init__(master, *args, **kwargs)
+
+        self.canvas = tk.Canvas(self, borderwidth=0, highlightthickness=0)
+        self.vbar = ttk.Scrollbar(self, orient="vertical", command=self.canvas.yview)
+        self.inner = ttk.Frame(self.canvas)
+
+        self.inner.bind("<Configure>", lambda e: self.canvas.configure(scrollregion=self.canvas.bbox("all")))
+        self._win = self.canvas.create_window((0, 0), window=self.inner, anchor="nw")
+
+        self.canvas.configure(yscrollcommand=self.vbar.set)
+        self.canvas.pack(side="left", fill="both", expand=True)
+        self.vbar.pack(side="right", fill="y")
+
+        # Mouse wheel support
+        self.inner.bind_all("<MouseWheel>", self._on_mousewheel)
+        self.inner.bind_all("<Button-4>", self._on_mousewheel_linux)
+        self.inner.bind_all("<Button-5>", self._on_mousewheel_linux)
+
+        # Resize inner width with frame
+        self.bind("<Configure>", lambda e: self.canvas.itemconfigure(self._win, width=e.width - self.vbar.winfo_width()))
+
+    def _on_mousewheel(self, event):
+        self.canvas.yview_scroll(int(-1 * (event.delta / 120)), "units")
+
+    def _on_mousewheel_linux(self, event):
+        if event.num == 4:
+            self.canvas.yview_scroll(-3, "units")
+        elif event.num == 5:
+            self.canvas.yview_scroll(+3, "units")
+
+
+class App(tk.Tk):
+    # Main window
+    def __init__(self):
+        super().__init__()
+        self.title("Duplicate Finder")
+        self.geometry("1360x900")
+        self.minsize(1200, 760)
+
+        # init databases
+        sqlite_store.init_db()
+        state_store.ensure_state_schema()
+
+        # runtime state
+        self.docs: List[DocumentView] = []
+        self.pipeline_result: Optional[Dict[str, Any]] = None
+        self.running = False
+
+        # timer state
+        self._elapsed_job: Optional[str] = None
+        self._run_start_ts: Optional[float] = None
+
+        # NEW: resource monitor state
+        self._res_job: Optional[str] = None
+        self._proc = psutil.Process(os.getpid())
+
+        self._build_ui()
+        self._refresh_docs_from_db()
+        self._refresh_docs_tab()
+
+    # UI layout
+    def _build_ui(self):
+        nb = ttk.Notebook(self)
+        nb.pack(fill=tk.BOTH, expand=True)
+
+        # Tabs
+        self.tab_mode = ttk.Frame(nb)
+        self.tab_traces = ttk.Frame(nb)
+        self.tab_metrics = ttk.Frame(nb)
+        self.tab_history = ttk.Frame(nb)
+        self.tab_docs = ttk.Frame(nb)
+
+        nb.add(self.tab_mode, text="Run")
+        nb.add(self.tab_traces, text="Decision Traces")
+        nb.add(self.tab_metrics, text="Metrics")
+        nb.add(self.tab_history, text="Run History")
+        nb.add(self.tab_docs, text="Documents")
+
+        # Main tab
+        self._build_mode_tab(self.tab_mode)
+        # Decision Traces tab
+        self.trace_view = TraceViewer(self.tab_traces, text="Decision Traces")
+        self.trace_view.pack(fill=tk.BOTH, expand=True, padx=8, pady=8)
+        # Metrics tab
+        self.metrics_panel = MetricsPanel(self.tab_metrics)
+        self.metrics_panel.pack(fill=tk.BOTH, expand=True, padx=8, pady=8)
+        # History tab
+        self.history = RunHistory(self.tab_history)
+        self.history.pack(fill=tk.BOTH, expand=True, padx=8, pady=8)
+        # Documents tab
+        self._build_docs_tab(self.tab_docs)
+
+    # Main content
+    def _build_mode_tab(self, parent: ttk.Frame):
+        # Toolbar
+        bar = ttk.Frame(parent, padding=8)
+        bar.pack(fill=tk.X)
+
+        # Right side: run controls and files counter
+        controls = ttk.Frame(bar)
+        controls.pack(side=tk.RIGHT)
+
+        # Files counter
+        self.lbl_files = ttk.Label(controls, text="Files: —")
+        self.lbl_files.pack(side=tk.LEFT, padx=(0, 12))
+
+        # Left side: refresh files button
+        ttk.Button(
+            bar,
+            text="Refresh files",
+            command=lambda: [self._refresh_docs_from_db(), self._refresh_docs_tab()],
+        ).pack(side=tk.LEFT, padx=(10, 0))
+
+        self.btn_run = ttk.Button(controls, text="Run", command=self._on_run_clicked)
+        self.btn_run.pack(side=tk.RIGHT)
+
+        main = ttk.PanedWindow(parent, orient=tk.HORIZONTAL)
+        main.pack(fill=tk.BOTH, expand=True, padx=8, pady=(0, 8))
+
+        # LEFT: scrollable frame
+        left_wrap = ttk.Frame(main)
+        right = ttk.Frame(main)
+        main.add(left_wrap, weight=1)
+        main.add(right, weight=1)
+
+        left_scroller = VScrollFrame(left_wrap)
+        left_scroller.pack(fill=tk.BOTH, expand=True)
+        left = left_scroller.inner
+
+        # Profiles row
+        prof = ttk.LabelFrame(left, text="Profile")
+        prof.pack(fill=tk.X, padx=4, pady=(6, 6))
+        ttk.Label(prof, text="Preset:").pack(side=tk.LEFT, padx=(8, 6))
+
+        self.profile_var = tk.StringVar(value="Balanced")
+        cb = ttk.Combobox(prof, textvariable=self.profile_var, width=22, values=[
+            "Balanced",
+            "High Precision",
+            "Recall-Heavy",
+            "Custom",
+        ])
+        cb.pack(side=tk.LEFT)
+        ttk.Button(prof, text="Apply preset", command=self._apply_preset).pack(side=tk.LEFT, padx=(8, 8))
+
+        # Advanced settings toggle
+        toggle_row = ttk.Frame(left)
+        toggle_row.pack(fill=tk.X, padx=4, pady=(0, 6))
+        self.var_show_adv = tk.BooleanVar(value=False)
+        self.btn_toggle_adv = ttk.Checkbutton(
+            toggle_row,
+            text="Advanced settings ▸",
+            variable=self.var_show_adv,
+            command=self._toggle_advanced_section,
+            style="Toolbutton",
+        )
+        self.btn_toggle_adv.pack(side=tk.LEFT, padx=(6, 0))
+
+        # Advanced container
+        self.adv_container = ttk.LabelFrame(left, text="Advanced")
+        # contents of advanced:
+        self.card_sim = LearnerCard(self.adv_container, learner_name="SimHash", kind="simhash", config=LearnerConfig(), collapsed=True)
+        self.card_sim.pack(fill=tk.X, padx=4, pady=(0, 6))
+
+        self.card_min = LearnerCard(self.adv_container, learner_name="MinHash", kind="minhash", config=LearnerConfig(), collapsed=True)
+        self.card_min.pack(fill=tk.X, padx=4, pady=(0, 6))
+
+        self.card_emb = LearnerCard(self.adv_container, learner_name="Embedding", kind="embedding", config=LearnerConfig(), collapsed=True)
+        self.card_emb.pack(fill=tk.X, padx=4, pady=(0, 6))
+
+        self.arbiter_panel = ArbiterPanel(self.adv_container, config=ArbiterConfig(), text="Consensus & Escalation")
+        self.arbiter_panel.pack(fill=tk.X, padx=4, pady=(0, 6))
+
+        misc = ttk.LabelFrame(self.adv_container, text="Self-learning & Candidate Generation")
+        misc.pack(fill=tk.X, padx=4, pady=(0, 12))
+
+        # Self-learning
+        self.var_sl_enable = tk.BooleanVar(value=True)
+        ttk.Checkbutton(misc, text="Enable self-learning", variable=self.var_sl_enable).grid(row=0, column=0, sticky="w", padx=8, pady=4)
+        ttk.Label(misc, text="Epochs").grid(row=0, column=1, sticky="e", padx=(16, 4))
+        self.entry_sl_epochs = ttk.Entry(misc, width=6)
+        self.entry_sl_epochs.insert(0, "2")
+        self.entry_sl_epochs.grid(row=0, column=2, sticky="w", padx=(0, 8), pady=4)
+
+        # Candidate config
+        ttk.Label(misc, text="LSH threshold").grid(row=1, column=0, sticky="e", padx=(8, 4))
+        self.entry_lsh_thr = ttk.Entry(misc, width=6)
+        self.entry_lsh_thr.insert(0, "0.60")
+        self.entry_lsh_thr.grid(row=1, column=1, sticky="w", padx=(0, 8), pady=4)
+
+        ttk.Label(misc, text="Shingle size").grid(row=1, column=2, sticky="e", padx=(8, 4))
+        self.entry_shingle = ttk.Entry(misc, width=6)
+        self.entry_shingle.insert(0, "3")
+        self.entry_shingle.grid(row=1, column=3, sticky="w", padx=(0, 8), pady=4)
+
+        ttk.Label(misc, text="Max cand/doc").grid(row=2, column=0, sticky="e", padx=(8, 4))
+        self.entry_cand_doc = ttk.Entry(misc, width=8)
+        self.entry_cand_doc.insert(0, "2000")
+        self.entry_cand_doc.grid(row=2, column=1, sticky="w", padx=(0, 8), pady=4)
+
+        ttk.Label(misc, text="Max total").grid(row=2, column=2, sticky="e", padx=(8, 4))
+        self.entry_cand_total = ttk.Entry(misc, width=10)
+        self.entry_cand_total.insert(0, "")
+        self.entry_cand_total.grid(row=2, column=3, sticky="w", padx=(0, 8), pady=4)
+
+        for c in range(4):
+            misc.grid_columnconfigure(c, weight=1)
+
+        # RIGHT: run status and quick metrics
+        status = ttk.LabelFrame(right, text="Run status")
+        status.pack(fill=tk.BOTH, expand=True, padx=4, pady=(6, 6))
+
+        self.var_status = tk.StringVar(value="Idle")
+        ttk.Label(status, textvariable=self.var_status).pack(anchor="w", padx=8, pady=(6, 0))
+
+        # elapsed timer
+        timer_row = ttk.Frame(status)
+        timer_row.pack(fill=tk.X, padx=8, pady=(4, 8))
+        ttk.Label(timer_row, text="Elapsed:").pack(side=tk.LEFT)
+        self.var_elapsed = tk.StringVar(value="00:00:00")
+        ttk.Label(timer_row, textvariable=self.var_elapsed).pack(side=tk.LEFT, padx=(6, 0))
+
+        # Live counters
+        counters = ttk.Frame(status)
+        counters.pack(fill=tk.X, padx=8, pady=(0, 8))
+        self.var_cnt_pairs = tk.StringVar(value="Pairs: —")
+        self.var_cnt_exact = tk.StringVar(value="Exact-duplicate: —")
+        self.var_cnt_near  = tk.StringVar(value="Near-duplicate: —")
+        self.var_cnt_unc   = tk.StringVar(value="Uncertain: —")
+        ttk.Label(counters, textvariable=self.var_cnt_pairs).grid(row=0, column=0, sticky="w", padx=(0, 12))
+        ttk.Label(counters, textvariable=self.var_cnt_exact).grid(row=0, column=1, sticky="w", padx=(0, 12))
+        ttk.Label(counters, textvariable=self.var_cnt_near).grid(row=0, column=2, sticky="w", padx=(0, 12))
+        ttk.Label(counters, textvariable=self.var_cnt_unc).grid(row=1, column=0, sticky="w", padx=(0, 12))
+
+        # Summary box
+        self.txt_summary = tk.Text(status, height=16, wrap="word")
+        self.txt_summary.pack(fill=tk.BOTH, expand=True, padx=8, pady=(0, 8))
+        self.txt_summary.configure(state="disabled")
+
+        # Resource usage (toggle and panel)
+        res_toggle_row = ttk.Frame(status)
+        res_toggle_row.pack(fill=tk.X, padx=8, pady=(4, 0))
+        self.var_show_res = tk.BooleanVar(value=True)
+        self.btn_toggle_res = ttk.Checkbutton(
+            res_toggle_row,
+            text="Resource usage ▾",
+            variable=self.var_show_res,
+            command=self._toggle_resource_section,
+            style="Toolbutton",
+        )
+        self.btn_toggle_res.pack(side=tk.LEFT)
+
+        self.res_container = ttk.LabelFrame(status, text="Resource usage")
+
+        self.var_res_cpu = tk.StringVar(value="")
+        self.var_res_mem = tk.StringVar(value="")
+        self.var_res_io  = tk.StringVar(value="")
+        self.var_res_gpu = tk.StringVar(value="")
+
+        ttk.Label(self.res_container, textvariable=self.var_res_cpu).pack(anchor="w", padx=8, pady=(6, 0))
+        ttk.Label(self.res_container, textvariable=self.var_res_mem).pack(anchor="w", padx=8, pady=(2, 0))
+        ttk.Label(self.res_container, textvariable=self.var_res_io).pack(anchor="w", padx=8, pady=(2, 6))
+        if _NVML_OK:
+            ttk.Label(self.res_container, textvariable=self.var_res_gpu).pack(anchor="w", padx=8, pady=(0, 8))
+
+        # show by default
+        self.res_container.pack(fill=tk.X, padx=8, pady=(0, 8))
+
+    def _toggle_advanced_section(self):
+        show = bool(self.var_show_adv.get())
+        self.btn_toggle_adv.configure(text="Advanced settings ▾" if show else "Advanced settings ▸")
+        try:
+            if show:
+                self.adv_container.pack(fill=tk.X, padx=4, pady=(0, 8))
+            else:
+                self.adv_container.pack_forget()
+        except Exception:
+            pass
+
+    # toggle for resource usage panel
+    def _toggle_resource_section(self):
+        show = bool(self.var_show_res.get())
+        self.btn_toggle_res.configure(text="Resource usage ▾" if show else "Resource usage ▸")
+        try:
+            if show:
+                self.res_container.pack(fill=tk.X, padx=8, pady=(0, 8), after=self.txt_summary)
+            else:
+                self.res_container.pack_forget()
+        except Exception:
+            pass
+
+    # Documents tab
+    def _build_docs_tab(self, parent: ttk.Frame):
+        top = ttk.Frame(parent, padding=8)
+        top.pack(fill=tk.X)
+
+        ttk.Button(top, text="Add Files…", command=self._on_add_files).pack(side=tk.LEFT)
+        ttk.Button(top, text="Add Folder…", command=self._on_add_folder).pack(side=tk.LEFT, padx=(6, 0))
+        ttk.Button(top, text="Delete Selected", command=self._on_delete_selected_docs).pack(side=tk.LEFT, padx=(6, 0))
+        ttk.Button(top, text="Refresh", command=self._refresh_docs_tab).pack(side=tk.RIGHT)
+
+        self.lbl_doc_count = ttk.Label(top, text="— files")
+        self.lbl_doc_count.pack(side=tk.RIGHT, padx=(0, 12))
+
+        # Table
+        table_frame = ttk.Frame(parent, padding=(8, 0, 8, 8))
+        table_frame.pack(fill=tk.BOTH, expand=True)
+
+        cols = ("doc_id", "filename", "language", "filesize", "filepath")
+        self.docs_tree = ttk.Treeview(table_frame, columns=cols, show="headings", height=18)
+        self.docs_tree.heading("doc_id", text="Doc ID")
+        self.docs_tree.heading("filename", text="Filename")
+        self.docs_tree.heading("language", text="Lang")
+        self.docs_tree.heading("filesize", text="Size (KB)")
+        self.docs_tree.heading("filepath", text="Path")
+
+        self.docs_tree.column("doc_id", width=420, anchor="w")
+        self.docs_tree.column("filename", width=220, anchor="w")
+        self.docs_tree.column("language", width=80, anchor="center")
+        self.docs_tree.column("filesize", width=100, anchor="e")
+        self.docs_tree.column("filepath", width=420, anchor="w")
+
+        vsb = ttk.Scrollbar(table_frame, orient="vertical", command=self.docs_tree.yview)
+        self.docs_tree.configure(yscrollcommand=vsb.set)
+        self.docs_tree.pack(side=tk.LEFT, fill=tk.BOTH, expand=True)
+        vsb.pack(side=tk.LEFT, fill=tk.Y)
+
+        # Status bar
+        self.doc_status = ttk.Label(parent, text="", anchor="w")
+        self.doc_status.pack(fill=tk.X, padx=8, pady=(0, 8))
+
+    # Load docs from DB
+    def _refresh_docs_from_db(self):
+        pairs = sqlite_store.get_docs_text(include_dirty=False)
+        self.docs = [
+            build_document_view(doc_id=did, text=(txt or ""), language=None, meta={})
+            for (did, txt) in pairs
+            if (txt or "").strip()
+        ]
+
+    # CSV ingestion
+    def _on_add_csv(self):
+        file_path = filedialog.askopenfilename(title="Select CSV file", filetypes=[("CSV Files", "*.csv")])
+        if not file_path:
+            return
+        df = pd.read_csv(file_path)
+        text_col = "text"
+        id_col = "id" if "id" in df.columns else None
+        docs = []
+        for i, row in df.iterrows():
+            doc_id = str(row[id_col]) if id_col else str(i)
+            text = row[text_col]
+            if not text or not str(text).strip():
+                continue
+            docs.append(build_document_view(doc_id=doc_id, text=normalize_text(str(text)), language=None, meta={}))
+        self.docs = docs
+        self.lbl_docs.configure(text=f"Docs: {len(self.docs)}")
+        self._csv_loaded = True
+        self._refresh_docs_tab()
+
+
+    # Fill docs tab table
+    def _refresh_docs_tab(self):
+    # clear existing
+        for iid in self.docs_tree.get_children():
+            self.docs_tree.delete(iid)
+
+        if getattr(self, "_csv_loaded", False):
+            # show CSV docs
+            for d in self.docs:
+                self.docs_tree.insert(
+                    "", tk.END,
+                    values=(d.doc_id, f"csv_row_{d.doc_id}", "—", len(d.text) // 1024, "CSV import")
+                )
+            self.lbl_doc_count.configure(text=f"{len(self.docs)} rows from CSV")
+        else:
+            # fall back to DB
+            try:
+                rows = sqlite_store.get_all_document_files()
+            except Exception as e:
+                messagebox.showerror("DB error", str(e))
+                return
+    # clear existing
+        for iid in self.docs_tree.get_children():
+            self.docs_tree.delete(iid)
+
+        if getattr(self, "_csv_loaded", False):
+            # show CSV docs
+            for d in self.docs:
+                self.docs_tree.insert(
+                    "", tk.END,
+                    values=(d.doc_id, f"csv_row_{d.doc_id}", "—", len(d.text) // 1024, "CSV import")
+                )
+            self.lbl_doc_count.configure(text=f"{len(self.docs)} rows from CSV")
+        else:
+            # fall back to DB
+            try:
+                rows = sqlite_store.get_all_document_files()
+            except Exception as e:
+                messagebox.showerror("DB error", str(e))
+                return
+
+            for r in rows:
+                doc_id = r.get("doc_id", "")
+                lang = r.get("language") or "—"
+                size_kb = int((r.get("filesize") or 0) / 1024)
+                fname = r.get("filename") or "—"
+                fpath = r.get("filepath") or ""
+                self.docs_tree.insert("", tk.END, values=(doc_id, fname, lang, size_kb, fpath))
+            for r in rows:
+                doc_id = r.get("doc_id", "")
+                lang = r.get("language") or "—"
+                size_kb = int((r.get("filesize") or 0) / 1024)
+                fname = r.get("filename") or "—"
+                fpath = r.get("filepath") or ""
+                self.docs_tree.insert("", tk.END, values=(doc_id, fname, lang, size_kb, fpath))
+
+            unique_docs = len({r.get("doc_id") for r in rows})
+            total_files = len(rows)
+            self.lbl_doc_count.configure(text=f"{total_files} files across {unique_docs} docs")
+            self.lbl_files.configure(text=f"Files: {total_files}")
+            unique_docs = len({r.get("doc_id") for r in rows})
+            total_files = len(rows)
+            self.lbl_doc_count.configure(text=f"{total_files} files across {unique_docs} docs")
+            self.lbl_files.configure(text=f"Files: {total_files}")
+
+            self._refresh_docs_from_db()
+            self._refresh_docs_from_db()
+
+
+    # helper: map doc_id -> filename (for trace labels)
+    def _doc_labels_from_db(self) -> Dict[str, str]:
+        labels: Dict[str, str] = {}
+        try:
+            rows = sqlite_store.get_all_document_files()
+        except Exception:
+            return labels
+        for r in rows:
+            did = r.get("doc_id")
+            name = r.get("filename") or os.path.basename(r.get("filepath") or "") or None
+            if did and name and did not in labels:
+                labels[did] = name
+        return labels
+
+    # helper: try to pull calibrated thresholds from result
+    def _thresholds_from_result(self, res: Dict[str, Any]) -> Dict[str, float]:
+        out: Dict[str, float] = {}
+        candidates = []
+        for k in ("calibration_snapshot", "calibration", "learner_states", "learners"):
+            snap = res.get(k)
+            if isinstance(snap, dict):
+                candidates.append(snap)
+        for snap in candidates:
+            for name, info in snap.items():
+                if isinstance(info, dict):
+                    thr = (
+                        info.get("threshold")
+                        or (info.get("calibration") or {}).get("threshold")
+                        or info.get("thr")
+                    )
+                    if thr is not None:
+                        out[name.lower()] = float(thr)
+        return out
+
+    def _on_run_clicked(self):
+        if self.running:
+            return
+        if len(self.docs) < 2:
+            messagebox.showinfo("No data", "Need at least 2 normalized docs in DB. Ingest files first (Documents tab).")
+            return
+
+        # Build pipeline config from UI
+        try:
+            pconfig = self._make_pipeline_config()
+        except Exception as e:
+            messagebox.showerror("Config error", str(e))
+            return
+
+        # Background thread to avoid freezing UI
+        self.running = True
+        self.btn_run.configure(state=tk.DISABLED)
+        self.var_status.set("Starting…")
+        self._reset_counters()
+        self._start_timer()
+        # start resource monitor
+        self._start_resource_monitor()
+
+        def worker():
+            err = None
+            result = None
+            try:
+                _ = compute_corpus_stats(self.docs)
+
+                def ui_progress(done: int, total: int, phase: str):
+                    pct = (done / total * 100.0) if total else 0.0
+                    self.after(0, lambda: self.var_status.set(f"{phase}… {done}/{total} ({pct:.1f}%)"))
+
+                result = run_intelligent_pipeline(
+                    self.docs,
+                    config=pconfig,
+                    run_notes=self.profile_var.get(),
+                    progress_cb=ui_progress,
+                )
+            except Exception as ex:
+                err = ex
+            finally:
+                self.after(0, lambda: self._finish_run(result, err))
+
+        threading.Thread(target=worker, daemon=True).start()
+
+    # Finish run on main thread
+    def _finish_run(self, result: Optional[Dict[str, Any]], err: Optional[BaseException]):
+        self.running = False
+        self.btn_run.configure(state=tk.NORMAL)
+        self._stop_timer()
+        # stop resource monitor
+        self._stop_resource_monitor()
+
+        if err is not None:
+            self.var_status.set("Error")
+            messagebox.showerror("Pipeline failed", f"{err}\n\n{traceback.format_exc()}")
+            return
+
+        self.pipeline_result = result or {}
+        self.var_status.set("Completed")
+
+        # Update summary and counters
+        self._render_summary(self.pipeline_result)
+        self._update_counters_from_result(self.pipeline_result)
+
+        # Decision Traces with filenames
+        traces = self.pipeline_result.get("traces") or []
+        self.trace_view.set_traces(traces, doc_labels=self._doc_labels_from_db())
+
+        # MetricsPanel
+        raw_snap = self.pipeline_result.get("metrics_snapshot") or {}
+        run_summary = (self.pipeline_result.get("run_summary") or raw_snap.get("run") or {})
+
+        if "escalations_pct" in run_summary and "escalations_rate" not in run_summary:
+            run_summary = dict(run_summary)
+            run_summary["escalations_rate"] = run_summary["escalations_pct"]
+
+        per_learner = raw_snap.get("per_learner", {})
+        snap_norm = {
+            "per_learner": per_learner,
+            "run": run_summary,
+            "clusters": raw_snap.get("clusters", []),
+            "charts": raw_snap.get("charts", {}),
+            "thresholds": raw_snap.get("thresholds", {}),
+            "consensus": raw_snap.get("consensus", {}),
+            "escalations": raw_snap.get("escalations", {}),
+        }
+        self.metrics_panel.update_metrics(run_summary=run_summary, snapshot=snap_norm, doc_labels=self._doc_labels_from_db())
+
+        # push numbers into learner cards header KPIs
+        thresholds = self._thresholds_from_result(self.pipeline_result)
+
+        def _num(x):
+            try:
+                return float(x)
+            except Exception:
+                return None
+
+        # simhash
+        sim_cfg = self.card_sim.get_config()
+        sim_brier = _num((per_learner.get("simhash") or {}).get("brier"))
+        self.card_sim.set_header_metrics(
+            est_precision=sim_cfg.target_precision,
+            threshold=thresholds.get("simhash"),
+            brier=sim_brier,
+            target_precision=sim_cfg.target_precision,
+        )
+
+        # minhash
+        min_cfg = self.card_min.get_config()
+        min_brier = _num((per_learner.get("minhash") or {}).get("brier"))
+        self.card_min.set_header_metrics(
+            est_precision=min_cfg.target_precision,
+            threshold=thresholds.get("minhash"),
+            brier=min_brier,
+            target_precision=min_cfg.target_precision,
+        )
+
+        # embedding
+        emb_cfg = self.card_emb.get_config()
+        emb_brier = _num((per_learner.get("embedding") or {}).get("brier"))
+        emb_thr = thresholds.get("embedding")
+        if emb_thr is None:
+            try:
+                emb_thr = float(emb_cfg.extras.get("cosine_threshold"))
+            except Exception:
+                emb_thr = None
+        self.card_emb.set_header_metrics(
+            est_precision=emb_cfg.target_precision,
+            threshold=emb_thr,
+            brier=emb_brier,
+            target_precision=emb_cfg.target_precision,
+        )
+
+        # Refresh history tab
+        try:
+            self.history.refresh()
+        except Exception:
+            pass
+
+        messagebox.showinfo("Done", f"Scored pairs: {self.pipeline_result.get('pairs_scored', 0)}")
+
+    # Summary text block
+    def _render_summary(self, res: Dict[str, Any]):
+        lines = []
+        lines.append(f"Run ID: {res.get('run_id', '—')}")
+        rs = res.get("run_summary") or {}
+
+        # Prefer deriving exact/near from traces to avoid mismatches
+        traces = res.get("traces") or []
+        ex_calc = 0
+        nr_calc = 0
+        if traces:
+            for tr in traces:
+                try:
+                    t = tr.as_dict() if hasattr(tr, "as_dict") else tr
+                    if (t.get('final_label') or '').upper() == 'DUPLICATE':
+                        if (t.get('dup_kind') or '').upper() == 'EXACT':
+                            ex_calc += 1
+                        else:
+                            nr_calc += 1
+                except Exception:
+                    pass
+            ex = ex_calc
+            nr = nr_calc
+        else:
+            ex = rs.get('exact_duplicates', 0)
+            nr = rs.get('near_duplicates', 0)
+
+        # Pairs
+        pairs = rs.get('pairs_scored') or rs.get('total_pairs') or rs.get('pairs') or '—'
+        lines.append(f"Pairs: {pairs}")
+        lines.append(f"Exact-duplicate: {ex}")
+        lines.append(f"Near-duplicate: {nr}")
+        try:
+            lines.append(f"Duplicates (total): {int(ex) + int(nr)}")
+        except Exception:
+            pass
+
+        lines.append(f"Uncertain: {rs.get('uncertain', '—')}")
+        cr = rs.get("consensus_rate")
+        er = rs.get("escalations_rate") or rs.get("escalations_pct")
+        if isinstance(cr, (int, float)):
+            lines.append(f"Consensus rate: {cr * 100:.1f}%")
+        if isinstance(er, (int, float)):
+            lines.append(f"Escalations: {er * 100:.1f}%")
+
+        clusters = res.get("clusters") or []
+        if clusters:
+            lines.append(f"Clusters: {len(clusters)}")
+            top = min(5, len(clusters))
+            for i in range(top):
+                lines.append(f"  - Cluster {i+1}: {len(clusters[i])} docs")
+
+        self.txt_summary.configure(state="normal")
+        self.txt_summary.delete("1.0", tk.END)
+        self.txt_summary.insert("1.0", "\n".join(lines))
+        self.txt_summary.configure(state="disabled")
+
+    # Build PipelineConfig from UI
+    def _make_pipeline_config(self) -> PipelineConfig:
+        # Learners
+        cfg_sim = self.card_sim.get_config()
+        cfg_min = self.card_min.get_config()
+        cfg_emb = self.card_emb.get_config()
+
+        # Arbiter
+        cfg_arb = self.arbiter_panel.get_config()
+
+        # Candidates
+        try:
+            lsh_thr = float(self.entry_lsh_thr.get() or "0.6")
+        except Exception:
+            lsh_thr = 0.6
+        try:
+            shingle = int(self.entry_shingle.get() or "3")
+        except Exception:
+            shingle = 3
+        try:
+            per_doc = int(self.entry_cand_doc.get() or "2000")
+        except Exception:
+            per_doc = 2000
+        try:
+            total = int(self.entry_cand_total.get()) if (self.entry_cand_total.get() or "").strip() else None
+        except Exception:
+            total = None
+
+        cfg_cand = CandidateConfig(
+            use_lsh=True,
+            shingle_size=shingle,
+            num_perm=64,
+            lsh_threshold=lsh_thr,
+            max_candidates_per_doc=per_doc,
+            max_total_candidates=total,
+        )
+
+        # Bootstrap and self-learning
+        cfg_boot = BootstrapConfig(max_pos_pairs=50_000, max_neg_pairs=50_000)
+        try:
+            epochs = int(self.entry_sl_epochs.get() or "2")
+        except Exception:
+            epochs = 2
+        cfg_sl = SelfLearningConfig(enabled=bool(self.var_sl_enable.get()), epochs=epochs)
+
+        return PipelineConfig(
+            simhash=cfg_sim,
+            minhash=cfg_min,
+            embedding=cfg_emb,
+            arbiter=cfg_arb,
+            candidates=cfg_cand,
+            bootstrap=cfg_boot,
+            self_learning=cfg_sl,
+            persist=True,
+        )
+
+    def _apply_preset(self):
+        preset = (self.profile_var.get() or "Balanced").lower()
+
+        # Update learners
+        sim_cfg = self.card_sim.get_config()
+        min_cfg = self.card_min.get_config()
+        emb_cfg = self.card_emb.get_config()
+
+        # Update arbiter
+        arb_cfg = self.arbiter_panel.get_config()
+
+        if preset.startswith("balanced"):
+            target = 0.98
+            gray = 0.05
+            epochs = "2"
+        elif preset.startswith("high"):
+            target = 0.995
+            gray = 0.04
+            epochs = "1"
+        elif preset.startswith("recall"):
+            target = 0.95
+            gray = 0.06
+            epochs = "3"
+        else:
+            return
+
+        sim_cfg.target_precision = target
+        min_cfg.target_precision = target
+        emb_cfg.target_precision = target
+        arb_cfg.gray_zone_margin = gray
+
+        self.card_sim.set_config(sim_cfg)
+        self.card_min.set_config(min_cfg)
+        self.card_emb.set_config(emb_cfg)
+        self.arbiter_panel.set_config(arb_cfg)
+
+        self.entry_sl_epochs.delete(0, tk.END)
+        self.entry_sl_epochs.insert(0, epochs)
+
+    # Documents tab actions
+    def _on_add_files(self):
+        if _ingestion_mod is None:
+            messagebox.showerror("Missing ingestion", "ingestion.py not found.")
+            return
+        paths = filedialog.askopenfilenames(
+            title="Select files",
+            filetypes=[("Documents", "*.pdf *.docx *.txt"), ("All files", "*.*")]
+        )
+        if not paths:
+            return
+        self._ingest_paths(list(paths))
+
+    def _on_add_folder(self):
+        if _ingestion_mod is None:
+            messagebox.showerror("Missing ingestion", "ingestion.py not found.")
+            return
+        folder = filedialog.askdirectory(title="Select folder")
+        if not folder:
+            return
+        exts = {".pdf", ".docx", ".txt"}
+        paths: List[str] = []
+        for root, _, files in os.walk(folder):
+            for f in files:
+                if os.path.splitext(f)[1].lower() in exts:
+                    paths.append(os.path.join(root, f))
+        if not paths:
+            messagebox.showinfo("No supported files", "No .pdf / .docx / .txt found.")
+            return
+        self._ingest_paths(paths)
+
+    def _on_delete_selected_docs(self):
+        selected = [self.docs_tree.item(iid, "values")[0] for iid in self.docs_tree.selection()]
+        if not selected:
+            return
+        if not messagebox.askyesno("Delete documents", f"Delete {len(selected)} documents from DB?"):
+            return
+        try:
+            sqlite_store.delete_documents(selected)
+            self._refresh_docs_tab()
+        except Exception as e:
+            messagebox.showerror("Delete failed", str(e))
+
+    """def _ingest_paths(self, paths: Iterable[str]):
+    """def _ingest_paths(self, paths: Iterable[str]):
+        ps = list(paths)
+        self.doc_status = getattr(self, "doc_status", None)
+        if self.doc_status:
+            self.doc_status.configure(text=f"Ingesting {len(ps)} files…")
+            self.update_idletasks()
+
+        def worker(plist: List[str]):
+            ok = 0
+            fail = 0
+            for p in plist:
+                try:
+                    self._ingest_file(p)
+                    ok += 1
+                    if self.doc_status:
+                        self.after(0, lambda o=ok, f=fail: self.doc_status.configure(text=f"Ingesting… ok={o} fail={f}"))
+                except Exception:
+                    fail += 1
+                    if self.doc_status:
+                        self.after(0, lambda o=ok, f=fail: self.doc_status.configure(text=f"Ingesting… ok={o} fail={f}"))
+            if self.doc_status:
+                self.after(0, lambda: [self._refresh_docs_tab(),
+                                       self.doc_status.configure(text=f"Done. ok={ok}, fail={fail}")])
+
+        threading.Thread(target=worker, args=(ps,), daemon=True).start()
+
+    def _ingest_file(self, path: str):
+        data = _ingestion_mod.extract_document(path)
+        raw_text = data.get("raw_text") or ""
+        meta = data.get("metadata") or {}
+
+        # make one document per file-version
+        import hashlib, os
+        abs_path = os.path.abspath(path)
+        try:
+            mtime_ns = os.stat(path).st_mtime_ns
+        except Exception:
+            mtime_ns = 0
+
+        doc_id = hashlib.sha1(f"{abs_path}|{mtime_ns}".encode("utf-8", errors="ignore")).hexdigest()
+
+        norm = normalize_text(raw_text)
+
+        # write to DB
+        sqlite_store.upsert_document(
+            doc_id=doc_id,
+            raw_text=raw_text,
+            normalized_text=norm,
+            meta={
+                "language": meta.get("language"),
+                "filesize": meta.get("filesize") or 0,
+            },
+        )
+
+        # file mapping
+        sqlite_store.add_file_mapping(doc_id, path, mtime_ns)
+"""
+    def _ingest_paths(self, paths: Iterable[str]):
+        ps = list(paths)
+        if self.doc_status:
+            self.doc_status.configure(text=f"Ingesting {len(ps)} files…")
+            self.update_idletasks()
+
+        def worker(plist: List[str]):
+            docs_batch = []
+            mappings_batch = []
+            ok = 0
+            fail = 0
+
+            for p in plist:
+                try:
+                    doc_entry, mapping_entry = self._ingest_file(p, return_batch=True)
+                    if doc_entry and mapping_entry:
+                        docs_batch.append(doc_entry)
+                        mappings_batch.append(mapping_entry)
+                    ok += 1
+                    if self.doc_status:
+                        self.after(0, lambda o=ok, f=fail: self.doc_status.configure(text=f"Ingesting… ok={o} fail={f}"))
+                except Exception:
+                    fail += 1
+                    if self.doc_status:
+                        self.after(0, lambda o=ok, f=fail: self.doc_status.configure(text=f"Ingesting… ok={o} fail={f}"))
+
+            # Batch insert at the end
+            if docs_batch:
+                sqlite_store.batch_upsert_documents(docs_batch)
+            if mappings_batch:
+                sqlite_store.batch_add_file_mappings(mappings_batch)
+
+            if self.doc_status:
+                self.after(0, lambda: [self._refresh_docs_tab(),
+                                    self.doc_status.configure(text=f"Done. ok={ok}, fail={fail}")])
+
+        threading.Thread(target=worker, args=(ps,), daemon=True).start()
+
+
+    def _ingest_file(self, path: str, return_batch: bool = False):
+        data = _ingestion_mod.extract_document(path)
+        raw_text = data.get("raw_text") or ""
+        meta = data.get("metadata") or {}
+
+        abs_path = os.path.abspath(path)
+        try:
+            mtime_ns = os.stat(path).st_mtime_ns
+        except Exception:
+            mtime_ns = 0
+
+        doc_id = hashlib.sha1(f"{abs_path}|{mtime_ns}".encode("utf-8", errors="ignore")).hexdigest()
+        norm = normalize_text(raw_text)
+
+        if return_batch:
+            # Return tuples for batch insertion
+            doc_entry = (doc_id, raw_text, norm, str({
+                "language": meta.get("language"),
+                "filesize": meta.get("filesize") or 0
+            }))
+            mapping_entry = (doc_id, abs_path, mtime_ns)
+            return doc_entry, mapping_entry
+
+        # legacy behavior: single insert
+        sqlite_store.upsert_document(
+            doc_id=doc_id,
+            raw_text=raw_text,
+            normalized_text=norm,
+            meta={
+                "language": meta.get("language"),
+                "filesize": meta.get("filesize") or 0,
+            },
+        )
+        sqlite_store.add_file_mapping(doc_id, abs_path, mtime_ns)
+
+
+    # helpers: counters and timer
+
+    def _reset_counters(self):
+        self.var_cnt_pairs.set("Pairs: —")
+        self.var_cnt_exact.set("Exact-duplicate: —")
+        self.var_cnt_near.set("Near-duplicate: —")
+        self.var_cnt_unc.set("Uncertain: —")
+
+    def _update_counters_from_result(self, res: Dict[str, Any]):
+        rs = res.get("run_summary") or {}
+        pairs = rs.get('pairs_scored') or rs.get('total_pairs') or rs.get('pairs')
+        if pairs is not None:
+            self.var_cnt_pairs.set(f"Pairs: {pairs}")
+
+        exact = rs.get('exact_duplicates')
+        near  = rs.get('near_duplicates')
+        if exact is None or near is None:
+            exact = 0 if exact is None else exact
+            near  = 0 if near  is None else near
+            traces = res.get("traces") or []
+            for tr in traces:
+                try:
+                    t = tr.as_dict() if hasattr(tr, "as_dict") else tr
+                    fl = (t.get("final_label") or "").upper()
+                    dk = (t.get("dup_kind") or "").upper()
+                    if fl == "DUPLICATE":
+                        if dk == "EXACT":
+                            exact += 1
+                        else:
+                            near += 1
+                except Exception:
+                    pass
+
+        self.var_cnt_exact.set(f"Exact-duplicate: {exact}")
+        self.var_cnt_near.set(f"Near-duplicate: {near}")
+
+        uc = rs.get('uncertain')
+        if uc is not None:
+            self.var_cnt_unc.set(f"Uncertain: {uc}")
+
+    def _start_timer(self):
+        self._run_start_ts = time.time()
+        self._tick_timer()
+
+    def _stop_timer(self):
+        if self._elapsed_job:
+            try:
+                self.after_cancel(self._elapsed_job)
+            except Exception:
+                pass
+        self._elapsed_job = None
+        if self._run_start_ts is not None:
+            elapsed = int(time.time() - self._run_start_ts)
+            self.var_elapsed.set(self._fmt_hms(elapsed))
+        self._run_start_ts = None
+
+    def _tick_timer(self):
+        if self._run_start_ts is None:
+            return
+        elapsed = int(time.time() - self._run_start_ts)
+        self.var_elapsed.set(self._fmt_hms(elapsed))
+        self._elapsed_job = self.after(1000, self._tick_timer)
+
+    @staticmethod
+    def _fmt_hms(seconds: int) -> str:
+        h = seconds // 3600
+        m = (seconds % 3600) // 60
+        s = seconds % 60
+        return f"{h:02d}:{m:02d}:{s:02d}"
+
+    # Resource monitor
+    def _start_resource_monitor(self):
+        try:
+            psutil.cpu_percent(interval=None)
+            self._proc.cpu_percent(interval=None)
+        except Exception:
+            pass
+        self._poll_resources()
+
+    def _stop_resource_monitor(self):
+        if self._res_job:
+            try:
+                self.after_cancel(self._res_job)
+            except Exception:
+                pass
+        self._res_job = None
+
+    @staticmethod
+    def _fmt_bytes(n: int) -> str:
+        try:
+            n = float(n)
+        except Exception:
+            return f"{n}"
+        for unit in ("B", "KiB", "MiB", "GiB", "TiB"):
+            if n < 1024 or unit == "TiB":
+                return f"{n:.1f} {unit}" if unit != "B" else f"{int(n)} {unit}"
+            n /= 1024.0
+
+    def _gpu_summary_text(self) -> Optional[str]:
+        if not _NVML_OK:
+            return None
+        try:
+            pynvml.nvmlInit()
+            cnt = pynvml.nvmlDeviceGetCount()
+            if cnt == 0:
+                pynvml.nvmlShutdown()
+                return None
+            parts = []
+            for i in range(cnt):
+                h = pynvml.nvmlDeviceGetHandleByIndex(i)
+                util = pynvml.nvmlDeviceGetUtilizationRates(h)
+                mem = pynvml.nvmlDeviceGetMemoryInfo(h)
+                used = mem.used / (1024**3)
+                total = mem.total / (1024**3)
+                try:
+                    name = pynvml.nvmlDeviceGetName(h).decode("utf-8", errors="ignore")
+                except Exception:
+                    name = f"GPU{i}"
+                parts.append(f"{name}: {util.gpu}% · VRAM {used:.1f}/{total:.1f} GiB")
+            pynvml.nvmlShutdown()
+            return " | ".join(parts) if parts else None
+        except Exception:
+            try:
+                pynvml.nvmlShutdown()
+            except Exception:
+                pass
+            return None
+
+    def _poll_resources(self):
+        try:
+            with self._proc.oneshot():
+                # psutil returns process CPU % on a single core scale
+                raw_proc = self._proc.cpu_percent(interval=None)
+                cores = psutil.cpu_count(logical=True) or 1
+                norm = raw_proc / float(cores)  # normalize
+
+                mem_info = self._proc.memory_full_info()
+                rss = mem_info.rss
+                total_ram = psutil.virtual_memory().total
+                mem_percent = (rss / total_ram * 100.0) if total_ram else 0.0
+
+                open_files_cnt = len(self._proc.open_files())
+                threads_cnt = self._proc.num_threads()
+
+            # Update labels
+            self.var_res_cpu.set(f"App CPU: {norm:.1f}% of system  (raw {raw_proc:.1f}%)")
+            self.var_res_mem.set(f"App RAM: {self._fmt_bytes(rss)}  ({mem_percent:.1f}%)")
+            self.var_res_io.set(f"Open files: {open_files_cnt}   Threads: {threads_cnt}")
+
+            # GPU only if available
+            if _NVML_OK:
+                gtxt = self._gpu_summary_text()
+                if gtxt:
+                    self.var_res_gpu.set(f"GPU: {gtxt}")
+                else:
+                    self.var_res_gpu.set("")
+
+        except Exception:
+            pass
+        finally:
+            self._res_job = self.after(1000, self._poll_resources)
+
+
+def main():
+    App().mainloop()
+
+
+# import first 500 rows from a CSV file with text column field only
+def import_rows_from_csv(csv_path="dataset/True.csv"):
+    try:
+        df = pd.read_csv(csv_path)
+    except Exception as e:
+        print(f"Error reading CSV: {e}")
+        return
+
+    if "text" not in df.columns:
+        print("CSV must have a 'text' column.")
+        print(f"Found columns: {df.columns.tolist()}")
+        return
+
+    # Sample 1500 random rows
+    if len(df) < 1500:
+        print(f"⚠️ CSV has only {len(df)} rows, sampling all available.")
+        sampled_df = df.copy()
+    else:
+        sampled_df = df.sample(n=1500, random_state=random.randint(0, 9999))
+
+    duplicates = sampled_df.sample(n=500, replace=False, random_state=random.randint(0, 9999))
+    combined_df = pd.concat([sampled_df, duplicates], ignore_index=True).sample(frac=1).reset_index(drop=True)
+
+    sqlite_store.init_db()
+
+    fake_path = os.path.abspath(csv_path)
+    for i, row in combined_df.iterrows():
+        text = str(row.get("text", "")).strip()
+        if not text:
+            continue
+
+        doc_id = hashlib.sha1(f"csv_row_{i}_{time.time_ns()}".encode()).hexdigest()
+        norm = normalize_text(text)
+
+        meta = {
+            "language": "en",
+            "filesize": len(text.encode("utf-8")),
+        }
+
+        sqlite_store.upsert_document(
+            doc_id=doc_id,
+            raw_text=text,
+            normalized_text=norm,
+            meta=meta,
+        )
+
+        mtime_ns = time.time_ns()
+        sqlite_store.add_file_mapping(doc_id, fake_path, mtime_ns)
+
+    print("Imported 2000 CSV rows into database.")
+
+if __name__ == "__main__":
+    # Comment out the below function as needed to insert more data from CSV
+    # import_rows_from_csv() 
+    main()