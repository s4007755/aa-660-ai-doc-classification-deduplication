--- conflicted
+++ resolved
@@ -1,131 +1,3 @@
-<<<<<<< HEAD
-# src/pipelines/ingestion.py
-import os
-import re
-import hashlib
-from typing import Dict, Any, Optional, List
-
-import docx
-from pypdf import PdfReader
-# Language detection disabled for performance
-detect = None
-
-# Extract tokens from filename (inline to avoid dependency on text_preproc)
-def _filename_tokens(filename: str) -> List[str]:
-    """Extract meaningful tokens from filename for metadata."""
-    if not filename:
-        return []
-    # Get basename (handle both Unix and Windows paths)
-    name = filename.rsplit("/", 1)[-1].rsplit("\\", 1)[-1]
-    # Drop file extension
-    name = re.sub(r"\.[A-Za-z0-9]{1,6}$", "", name)
-    # Replace non-word characters with spaces, normalize, lowercase
-    name = re.sub(r"[^\w]+", " ", name).strip().lower()
-    # Extract tokens: at least 2 chars, not all digits
-    toks = [t for t in name.split() if t and not t.isdigit() and len(t) >= 2]
-    return toks[:20]  # Limit to 20 tokens
-
-# compute SHA256 of the file contents
-def compute_file_hash(file_path: str) -> str:
-    hasher = hashlib.sha256()
-    with open(file_path, "rb") as f:
-        while chunk := f.read(8192):
-            hasher.update(chunk)
-    return hasher.hexdigest()
-
-# extract visible text from PDF
-def extract_text_pdf(file_path: str) -> str:
-    text = []
-    reader = PdfReader(file_path)
-    for page in reader.pages:
-        text.append(page.extract_text() or "")
-    return "\n".join(text)
-
-# extract visible text from DOCX
-def extract_text_docx(file_path: str) -> str:
-    doc = docx.Document(file_path)
-    return "\n".join(para.text for para in doc.paragraphs)
-
-# extract visible text from TXT
-def extract_text_txt(file_path: str) -> str:
-    with open(file_path, "r", encoding="utf-8", errors="ignore") as f:
-        return f.read()
-
-# internal: try to detect language safely
-def _safe_detect_language(text: str) -> Optional[str]:
-    try:
-        if detect is None or not text or not text.strip():
-            return None
-        return detect(text)
-    except Exception:
-        return None
-
-# internal: pull lightweight metadata if present
-def _pdf_core_meta(file_path: str) -> Dict[str, Any]:
-    meta: Dict[str, Any] = {}
-    try:
-        reader = PdfReader(file_path)
-        info = getattr(reader, "metadata", None) or {}
-        def _get(key: str) -> Optional[str]:
-            for k, v in info.items():
-                if isinstance(k, str) and k.strip("/").lower() == key:
-                    return str(v)
-            return None
-        meta["title"] = _get("title")
-        meta["author"] = _get("author")
-        meta["created"] = _get("creationdate") or _get("created")
-    except Exception:
-        pass
-    return meta
-
-def _docx_core_meta(file_path: str) -> Dict[str, Any]:
-    meta: Dict[str, Any] = {}
-    try:
-        doc = docx.Document(file_path)
-        cp = doc.core_properties
-        meta["title"] = cp.title or None
-        meta["author"] = cp.author or None
-        meta["created"] = cp.created.isoformat() if getattr(cp, "created", None) else None
-    except Exception:
-        pass
-    return meta
-
-# main: extract text and metadata
-def extract_document(file_path: str) -> Dict[str, Any]:
-    ext = os.path.splitext(file_path)[1].lower()
-    if ext == ".pdf":
-        raw_text = extract_text_pdf(file_path)
-        core_meta = _pdf_core_meta(file_path)
-        mime = "application/pdf"
-    elif ext == ".docx":
-        raw_text = extract_text_docx(file_path)
-        core_meta = _docx_core_meta(file_path)
-        mime = "application/vnd.openxmlformats-officedocument.wordprocessingml.document"
-    elif ext == ".txt":
-        raw_text = extract_text_txt(file_path)
-        core_meta = {}
-        mime = "text/plain"
-    else:
-        raise ValueError(f"Unsupported file format: {ext}")
-
-    lang = _safe_detect_language(raw_text)
-    fname = os.path.basename(file_path)
-
-    metadata: Dict[str, Any] = {
-        "filename": fname,
-        "filename_tokens": _filename_tokens(fname),
-        "filepath": file_path,
-        "hash": compute_file_hash(file_path),
-        "filesize": os.path.getsize(file_path),
-        "language": lang,
-        "mime_type": mime,
-        "title": core_meta.get("title"),
-        "author": core_meta.get("author"),
-        "created": core_meta.get("created"),
-    }
-
-    return {"raw_text": raw_text, "metadata": metadata}
-=======
 from __future__ import annotations
 
 import os
@@ -315,5 +187,4 @@
         "created": core_meta.get("created"),
     }
 
-    return {"raw_text": raw_text, "metadata": metadata}
->>>>>>> a3b14a9e
+    return {"raw_text": raw_text, "metadata": metadata}